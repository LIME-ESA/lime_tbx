"""describe class"""

"""___Built-In Modules___"""
from typing import Union, List, Tuple

"""___Third-Party Modules___"""
from PySide2 import QtWidgets, QtCore, QtGui
from matplotlib.axes import Axes
from matplotlib.backends.backend_qt5agg import (
    FigureCanvasQTAgg as FigureCanvas,
    NavigationToolbar2QT as NavigationToolbar,
)
from matplotlib.figure import Figure
import numpy as np

"""___NPL Modules___"""
from ..datatypes.datatypes import (
    SatellitePoint,
    SpectralResponseFunction,
    SpectralValidity,
    SurfacePoint,
    CustomPoint,
)
from ..filedata import csv

"""___Authorship___"""
__author__ = "Javier Gatón Herguedas"
__created__ = "05/05/2022"
__maintainer__ = "Javier Gatón Herguedas"
__email__ = "gaton@goa.uva.es"
__status__ = "Development"


class MplCanvas(FigureCanvas):
    def __init__(self, parent=None, width=5, height=4, dpi=100):
        self.fig = Figure(figsize=(width, height), dpi=dpi)
        self.axes: Axes = self.fig.add_subplot(111)
        super(MplCanvas, self).__init__(self.fig)


class GraphWidget(QtWidgets.QWidget):
    def __init__(self, title="", xlabel="", ylabel=""):
        super().__init__()
        self.title = title
        self.xlabel = xlabel
        self.ylabel = ylabel
        self.x_data = []
<<<<<<< HEAD
        self.x_data_CIMEL = []
        self.x_data_ASD = []
        self.y_data = []
        self.y_data_CIMEL = []
        self.y_data_ASD = []
        self.y_data_intp = []
        self.u_y_data = []
        self.u_y_data_CIMEL = []
        self.u_y_data_intp = []
=======
        self.x_data_cimel = []
        self.y_data = []
        self.legend = []
        self.y_data_cimel = []
        self.u_y_data = []
        self.u_y_data_cimel = []
>>>>>>> 9bd60c94
        self._build_layout()

    def _build_layout(self):
        self.main_layout = QtWidgets.QVBoxLayout(self)
        # canvas
        self.canvas = MplCanvas(self)
        self.canvas.axes.set_title(self.title)
        self.canvas.axes.set_xlabel(self.xlabel)
        self.canvas.axes.set_ylabel(self.ylabel)
        self.toolbar = NavigationToolbar(self.canvas, self)
        self._redraw()
        # save buttons
        self.buttons_layout = QtWidgets.QHBoxLayout()
        self.export_button = QtWidgets.QPushButton("Export graph (.png, .jpg, .pdf...)")
        self.export_button.setCursor(QtGui.QCursor(QtCore.Qt.PointingHandCursor))
        self.export_button.clicked.connect(self.export_graph)
        self.csv_button = QtWidgets.QPushButton("Export CSV")
        self.csv_button.setCursor(QtGui.QCursor(QtCore.Qt.PointingHandCursor))
        self.csv_button.clicked.connect(self.export_csv)
        self.disable_buttons(True)
        self.buttons_layout.addWidget(self.export_button)
        self.buttons_layout.addWidget(self.csv_button)
        # finish main
        self.main_layout.addWidget(self.toolbar)
        self.main_layout.addWidget(self.canvas, 1)
        self.main_layout.addLayout(self.buttons_layout)

    def disable_buttons(self, disable: bool):
        self.export_button.setDisabled(disable)
        self.csv_button.setDisabled(disable)

    def update_plot(
        self,
        x_data: Union[List[float], List[List[float]]],
        y_data: Union[List[float], List[List[float]]],
<<<<<<< HEAD
        point: Union[SurfacePoint, CustomPoint, SatellitePoint],
        x_data_CIMEL: Union[List[float],List[List[float]]]=[],
        y_data_CIMEL: Union[List[float],List[List[float]]]=[],
        u_y_data_CIMEL: Union[List[float],List[List[float]]]=[],
        x_data_ASD: Union[List[float],List[List[float]]]=[],
        y_data_ASD: Union[List[float],List[List[float]]] = [],
        y_data_intp: Union[List[float],List[List[float]]] = [],
        u_y_data_intp: Union[List[float],List[List[float]]] = [],
=======
        point: Tuple[
            Union[SurfacePoint, CustomPoint, SatellitePoint],
            List[Union[SurfacePoint, CustomPoint, SatellitePoint]],
        ],
        x_data_cimel: Union[List[float], List[List[float]]] = [],
        y_data_cimel: Union[List[float], List[List[float]]] = [],
        u_y_data_cimel: Union[List[float], List[List[float]]] = [],
>>>>>>> 9bd60c94
    ):
        self.x_data = np.array(x_data)
        self.y_data = np.array(y_data)
        self.point = point
<<<<<<< HEAD
        self.x_data_CIMEL = np.array(x_data_CIMEL)
        self.y_data_CIMEL = np.array(y_data_CIMEL)
        self.u_y_data_CIMEL = np.array(u_y_data_CIMEL)
        self.x_data_ASD = np.array(x_data_ASD)
        self.y_data_ASD = np.array(y_data_ASD)
        self.y_data_intp = np.array(y_data_intp)
        self.u_y_data_intp = np.array(u_y_data_intp)
=======
        self.x_data_cimel = x_data_cimel
        self.y_data_cimel = y_data_cimel
        self.u_y_data_cimel = u_y_data_cimel
>>>>>>> 9bd60c94
        if len(x_data) > 0 and len(y_data) > 0:
            self.disable_buttons(False)
        else:
            self.disable_buttons(True)
        self._redraw()

    def update_labels(self, title: str, xlabel: str, ylabel: str):
        self.title = title
        self.xlabel = xlabel
        self.ylabel = ylabel
        self._redraw()

    def update_legend(self, legend: List[str]):
        self.legend = legend
        self._redraw()

    def update_size(self):
        self._redraw()

    def _is_filled(self) -> bool:
        if len(self.x_data) > 0 and len(self.y_data) > 0:
            return True
        return False

    def _redraw(self):
        self.canvas.axes.cla()  # Clear the canvas.
        marker = ""
        if len(self.x_data) == 1:
            marker = "o"
        if (
            self._is_filled()
            and isinstance(self.y_data[0], list)
            and not isinstance(self.x_data[0], list)
        ):
            for i, yd in enumerate(self.y_data):
                self.canvas.axes.plot(self.x_data, yd, marker=marker)
                if len(self.x_data_cimel) > i and len(self.x_data_cimel[i]) > 0:
                    self.canvas.axes.plot(
                        self.x_data_cimel[i],
                        self.y_data_cimel[i],
                        ls="none",
                        marker="o",
                        label="CIMEL data points",
                    )
                    self.canvas.axes.errorbar(
                        self.x_data_cimel[i],
                        self.y_data_cimel[i],
                        yerr=self.u_y_data_cimel[i] * 10,
                        capsize=3,
                        ls="none",
                        label="errorbars * 10",
                    )
                    if i == 0:
                        self.canvas.axes.legend()
        else:
<<<<<<< HEAD
            self.canvas.axes.plot(self.x_data, self.y_data, marker=marker, label="Kieffer and Stone 2005")

        if len(self.x_data_ASD)>0:
            self.canvas.axes.plot(self.x_data_ASD, self.y_data_ASD/5.,label="ASD data points")

            self.canvas.axes.plot(self.x_data, self.y_data_intp,"g",label="interpolated data points")
            self.canvas.axes.fill_between(self.x_data, self.y_data_intp-2*self.u_y_data_intp,self.y_data_intp+2*self.u_y_data_intp,color="green",alpha=0.3)

            self.canvas.axes.plot(self.x_data_CIMEL, self.y_data_CIMEL,color="orange", ls='none', marker="o",label="CIMEL data points")
            self.canvas.axes.errorbar(self.x_data_CIMEL, self.y_data_CIMEL, yerr=self.u_y_data_CIMEL*2, color="black", capsize=3, ls='none',label="uncertainties (k=2)")

        self.canvas.axes.legend()
=======
            self.canvas.axes.plot(self.x_data, self.y_data, marker=marker)
            if len(self.x_data_cimel) > 0:
                self.canvas.axes.plot(
                    self.x_data_cimel,
                    self.y_data_cimel,
                    ls="none",
                    marker="o",
                    label="CIMEL data points",
                )
                self.canvas.axes.errorbar(
                    self.x_data_cimel,
                    self.y_data_cimel,
                    yerr=self.u_y_data_cimel * 10,
                    capsize=3,
                    ls="none",
                    label="errorbars * 10",
                )
                self.canvas.axes.legend()
>>>>>>> 9bd60c94

        self.canvas.axes.set_title(self.title)
        self.canvas.axes.set_xlabel(self.xlabel)
        self.canvas.axes.set_ylabel(self.ylabel)
        if len(self.legend) > 0:
            self.canvas.axes.legend(self.legend)
        try:
            self.canvas.fig.tight_layout()
        except:
            pass
        self.canvas.draw()

    def show_error(self, error: Exception):
        error_dialog = QtWidgets.QErrorMessage(self)
        error_dialog.showMessage(str(error))
        raise error

    @QtCore.Slot()
    def export_graph(self):
        name = QtWidgets.QFileDialog().getSaveFileName(
            self, "Export graph (.png, .jpg, .pdf...)", "{}.png".format(self.title)
        )[0]
        self.parentWidget().setDisabled(True)
        self.disable_buttons(True)
        if name is not None and name != "":
            try:
                self.canvas.print_figure(name)
            except Exception as e:
                self.show_error(e)
        self.disable_buttons(False)
        self.parentWidget().setDisabled(False)

    @QtCore.Slot()
    def export_csv(self):
        name = QtWidgets.QFileDialog().getSaveFileName(
            self, "Export CSV", "{}.csv".format(self.title)
        )[0]
        self.parentWidget().setDisabled(True)
        self.disable_buttons(True)
        if name is not None and name != "":
            try:
                if isinstance(self.point, list):
                    csv.export_csv_comparation(
                        self.x_data,
                        self.y_data,
                        self.xlabel,
                        self.ylabel,
                        self.point,
                        name,
                    )
                else:
                    csv.export_csv(
                        self.x_data,
                        self.y_data,
                        self.xlabel,
                        self.ylabel,
                        self.point,
                        name,
                    )
            except Exception as e:
                self.show_error(e)
        self.disable_buttons(False)
        self.parentWidget().setDisabled(False)


class SignalWidget(QtWidgets.QWidget):
    def __init__(self, parent=None):
        super().__init__(parent)
        self._build_layout()

    def _build_layout(self):
        self.main_layout = QtWidgets.QHBoxLayout(self)
        self.groupbox = QtWidgets.QGroupBox()
        self.container_layout = QtWidgets.QVBoxLayout()
        self.data_layout = QtWidgets.QFormLayout()
        self.groupbox.setLayout(self.container_layout)
        self.range_warning = None
        # table
        self.table = QtWidgets.QTableWidget()
        # csv button
        self.button_csv = QtWidgets.QPushButton("Export CSV")
        self.button_csv.setCursor(QtGui.QCursor(QtCore.Qt.PointingHandCursor))
        self.button_csv.clicked.connect(self.export_csv)

        self.container_layout.addLayout(self.data_layout, 1)
        self.data_layout.addWidget(self.table)
        self.container_layout.addStretch()
        self.container_layout.addWidget(self.button_csv)

        self.scroll_area = QtWidgets.QScrollArea()
        self.scroll_area.setWidgetResizable(True)
        self.scroll_area.setWidget(self.groupbox)
        self.main_layout.addWidget(self.scroll_area)
        self.disable_buttons(True)

    def _clear_layout(self):
        while self.table.rowCount() > 0:
            self.table.removeRow(0)
        if self.range_warning:
            self.range_warning.setParent(None)
            self.range_warning = None
        self.disable_buttons(True)

    def update_signals(
        self,
        signals: List[float],
        srf: SpectralResponseFunction,
        point: Union[SurfacePoint, CustomPoint, SatellitePoint],
    ):
        self._clear_layout()
        show_range_info = False
        self.srf = srf
        self.irrs = signals
        self.point = point
        head_id_item = QtWidgets.QTableWidgetItem("ID")
        head_center_item = QtWidgets.QTableWidgetItem("Center (nm)")
        self.table.setRowCount(1 + len(signals))
        if isinstance(point, CustomPoint):
            self.table.setColumnCount(2 + 1)
            self.table.setItem(0, 2, QtWidgets.QTableWidgetItem("Signal (Wm⁻²nm⁻¹)"))
        else:
            dts = point.dt
            if not isinstance(dts, list):
                dts = [dts]
            self.table.setColumnCount(len(dts) + 2)
            for i, dt in enumerate(dts):
                item_title_value = QtWidgets.QTableWidgetItem(
                    "Signal (Wm⁻²nm⁻¹) on {}".format(
                        dt.strftime("%Y-%m-%d %H:%M:%S UTC")
                    )
                )
                self.table.setItem(0, i + 2, item_title_value)
        self.table.setItem(0, 0, head_id_item)
        self.table.setItem(0, 1, head_center_item)
        for i, ch_signals in enumerate(signals):
            ch = srf.channels[i]
            if not isinstance(ch_signals, list):
                ch_signals = [ch_signals]
            id_item = QtWidgets.QTableWidgetItem(str(ch.id))
            center_item = QtWidgets.QTableWidgetItem(str(ch.center))
            self.table.setItem(i + 1, 0, id_item)
            self.table.setItem(i + 1, 1, center_item)
            for j, signal in enumerate(ch_signals):
                if ch.valid_spectre == SpectralValidity.VALID:
                    value = "{}".format(str(signal))
                elif ch.valid_spectre == SpectralValidity.PARTLY_OUT:
                    value = "{} *".format(str(signal))
                    show_range_info = True
                else:
                    value = "Not available *"
                    show_range_info = True
                value_item = QtWidgets.QTableWidgetItem(value)
                self.table.setItem(i + 1, j + 2, value_item)
        self.table.resizeColumnsToContents()
        self.table.resizeRowsToContents()
        if show_range_info:
            self.range_warning = QtWidgets.QLabel(
                "* The LIME can only give a reliable simulation \
for wavelengths between 350 and 2500 nm"
            )
            self.range_warning.setWordWrap(True)
            self.container_layout.addWidget(self.range_warning)
        self.disable_buttons(False)

    def clear_signals(self):
        self._clear_layout()

    def disable_buttons(self, disable: bool):
        self.button_csv.setDisabled(disable)

    def show_error(self, error: Exception):
        error_dialog = QtWidgets.QErrorMessage(self)
        error_dialog.showMessage(str(error))
        raise error

    @QtCore.Slot()
    def export_csv(self):
        name = QtWidgets.QFileDialog().getSaveFileName(
            self, "Export CSV", "{}.csv".format("Signal")
        )[0]
        self.parentWidget().setDisabled(True)
        self.disable_buttons(True)
        if name is not None and name != "":
            try:
                csv.export_csv_integrated_irradiance(
                    self.srf, self.irrs, name, self.point
                )
            except Exception as e:
                self.show_error(e)
        self.disable_buttons(False)
        self.parentWidget().setDisabled(False)


class ComparisonOutput(QtWidgets.QWidget):
    def __init__(self):
        super().__init__()
        self.channels: List[GraphWidget] = []
        self.ch_names = []
        self._build_layout()

    def _build_layout(self):
        self.main_layout = QtWidgets.QVBoxLayout(self)
        self.channel_tabs = QtWidgets.QTabWidget()
        self.channel_tabs.tabBar().setCursor(QtCore.Qt.PointingHandCursor)
        self.main_layout.addWidget(self.channel_tabs)

    def set_channels(self, channels: List[str]):
        while self.channel_tabs.count() > 0:
            self.channel_tabs.removeTab(0)
        for ch in self.channels:
            ch.setParent(None)
        self.channels.clear()
        self.ch_names = []
        for ch in channels:
            channel = GraphWidget(ch)
            self.channels.append(channel)
            self.ch_names.append(ch)
            self.channel_tabs.addTab(channel, ch)

    def remove_channels(self, channels: List[str]):
        for ch_name in channels:
            if ch_name in self.ch_names:
                index = self.ch_names.index(ch_name)
                self.channel_tabs.removeTab(index)
                self.channels[index].setParent(None)
                self.channels.pop(index)
                self.ch_names.pop(index)

    def update_plot(self, index: int, x_data: list, y_data: list, points: list):
        self.channels[index].update_plot(x_data, y_data, points)

    def update_labels(self, index: int, title: str, xlabel: str, ylabel: str):
        self.channels[index].update_labels(title, xlabel, ylabel)

    def update_legends(self, index: int, legends: List[str]):
        self.channels[index].update_legend(legends)<|MERGE_RESOLUTION|>--- conflicted
+++ resolved
@@ -45,7 +45,6 @@
         self.xlabel = xlabel
         self.ylabel = ylabel
         self.x_data = []
-<<<<<<< HEAD
         self.x_data_CIMEL = []
         self.x_data_ASD = []
         self.y_data = []
@@ -55,14 +54,6 @@
         self.u_y_data = []
         self.u_y_data_CIMEL = []
         self.u_y_data_intp = []
-=======
-        self.x_data_cimel = []
-        self.y_data = []
-        self.legend = []
-        self.y_data_cimel = []
-        self.u_y_data = []
-        self.u_y_data_cimel = []
->>>>>>> 9bd60c94
         self._build_layout()
 
     def _build_layout(self):
@@ -98,7 +89,13 @@
         self,
         x_data: Union[List[float], List[List[float]]],
         y_data: Union[List[float], List[List[float]]],
-<<<<<<< HEAD
+        point: Tuple[
+            Union[SurfacePoint, CustomPoint, SatellitePoint],
+            List[Union[SurfacePoint, CustomPoint, SatellitePoint]],
+        ],
+        x_data_cimel: Union[List[float], List[List[float]]] = [],
+        y_data_cimel: Union[List[float], List[List[float]]] = [],
+        u_y_data_cimel: Union[List[float], List[List[float]]] = [],
         point: Union[SurfacePoint, CustomPoint, SatellitePoint],
         x_data_CIMEL: Union[List[float],List[List[float]]]=[],
         y_data_CIMEL: Union[List[float],List[List[float]]]=[],
@@ -107,20 +104,10 @@
         y_data_ASD: Union[List[float],List[List[float]]] = [],
         y_data_intp: Union[List[float],List[List[float]]] = [],
         u_y_data_intp: Union[List[float],List[List[float]]] = [],
-=======
-        point: Tuple[
-            Union[SurfacePoint, CustomPoint, SatellitePoint],
-            List[Union[SurfacePoint, CustomPoint, SatellitePoint]],
-        ],
-        x_data_cimel: Union[List[float], List[List[float]]] = [],
-        y_data_cimel: Union[List[float], List[List[float]]] = [],
-        u_y_data_cimel: Union[List[float], List[List[float]]] = [],
->>>>>>> 9bd60c94
     ):
         self.x_data = np.array(x_data)
         self.y_data = np.array(y_data)
         self.point = point
-<<<<<<< HEAD
         self.x_data_CIMEL = np.array(x_data_CIMEL)
         self.y_data_CIMEL = np.array(y_data_CIMEL)
         self.u_y_data_CIMEL = np.array(u_y_data_CIMEL)
@@ -128,11 +115,9 @@
         self.y_data_ASD = np.array(y_data_ASD)
         self.y_data_intp = np.array(y_data_intp)
         self.u_y_data_intp = np.array(u_y_data_intp)
-=======
         self.x_data_cimel = x_data_cimel
         self.y_data_cimel = y_data_cimel
         self.u_y_data_cimel = u_y_data_cimel
->>>>>>> 9bd60c94
         if len(x_data) > 0 and len(y_data) > 0:
             self.disable_buttons(False)
         else:
@@ -188,7 +173,6 @@
                     if i == 0:
                         self.canvas.axes.legend()
         else:
-<<<<<<< HEAD
             self.canvas.axes.plot(self.x_data, self.y_data, marker=marker, label="Kieffer and Stone 2005")
 
         if len(self.x_data_ASD)>0:
@@ -201,7 +185,6 @@
             self.canvas.axes.errorbar(self.x_data_CIMEL, self.y_data_CIMEL, yerr=self.u_y_data_CIMEL*2, color="black", capsize=3, ls='none',label="uncertainties (k=2)")
 
         self.canvas.axes.legend()
-=======
             self.canvas.axes.plot(self.x_data, self.y_data, marker=marker)
             if len(self.x_data_cimel) > 0:
                 self.canvas.axes.plot(
@@ -220,7 +203,6 @@
                     label="errorbars * 10",
                 )
                 self.canvas.axes.legend()
->>>>>>> 9bd60c94
 
         self.canvas.axes.set_title(self.title)
         self.canvas.axes.set_xlabel(self.xlabel)
