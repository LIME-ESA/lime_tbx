--- conflicted
+++ resolved
@@ -47,13 +47,10 @@
         self.x_data = []
         self.x_data_CIMEL = []
         self.y_data = []
-<<<<<<< HEAD
         self.legend = []
-=======
         self.y_data_CIMEL = []
         self.u_y_data = []
         self.u_y_data_CIMEL = []
->>>>>>> 117928a0
         self._build_layout()
 
     def _build_layout(self):
@@ -94,18 +91,13 @@
         self,
         x_data: Union[List[float], List[List[float]]],
         y_data: Union[List[float], List[List[float]]],
-<<<<<<< HEAD
         point: Tuple[
             Union[SurfacePoint, CustomPoint, SatellitePoint],
             List[Union[SurfacePoint, CustomPoint, SatellitePoint]],
         ],
-=======
-        point: Union[SurfacePoint, CustomPoint, SatellitePoint],
         x_data_CIMEL: Union[List[float],List[List[float]]]=[],
         y_data_CIMEL: Union[List[float],List[List[float]]]=[],
         u_y_data_CIMEL: Union[List[float],List[List[float]]]=[],
-
->>>>>>> 117928a0
     ):
         self.x_data = x_data
         self.y_data = y_data
