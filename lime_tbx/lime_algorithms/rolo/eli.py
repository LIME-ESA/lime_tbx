--- conflicted
+++ resolved
@@ -169,10 +169,10 @@
     #                             [a_l,omega,esk,dsm,distance_earth_moon_km,dom],
     #                             [u_a_l,None,None,None,None,None])
 
-    unc = lunar_irr * u_a_l / a_l
+    unc=lunar_irr*u_a_l/a_l
+
     return unc
 
-<<<<<<< HEAD
 def calculate_eli_unc_from_elref(
     wavelength_nm: float, moon_data: MoonData, elref: np.ndarray, u_elref: np.ndarray
 ) -> np.ndarray:
@@ -215,9 +215,6 @@
 
     return unc
 
-def measurement_func_eli(a_l,omega,esk,dsm,distance_earth_moon_km,dom):
-
-=======
 def measurement_func_eli(a_l: Union[float, np.ndarray], esk: Union[float, List[float]], dsm: float,
     dom: float) -> Union[float, np.ndarray]:
     """
@@ -226,6 +223,5 @@
     solid_angle_moon: float = 6.4177e-05
     omega = solid_angle_moon
     distance_earth_moon_km: int = 384400
->>>>>>> 9bd60c94
     lunar_irr = (((a_l*omega*esk)/math.pi)*((1/dsm)**2)*(distance_earth_moon_km/dom)**2)
     return lunar_irr