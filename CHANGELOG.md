--- conflicted
+++ resolved
@@ -16,12 +16,9 @@
 ### Fixed
 
 - About page picture links now work on Linux.
-<<<<<<< HEAD
-- Windows GUI no longer leaves an idle console window open.
-=======
 - Linux: CLI arguments containing spaces (e.g., JSON passed to `-i`) are now forwarded correctly by
   the launcher. Previously they could be split or mangled.
->>>>>>> ae9e327c
+- Windows GUI no longer leaves an idle console window open.
 
 ## [1.3.0] - 2025-09-19
 
